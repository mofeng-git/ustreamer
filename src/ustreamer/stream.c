/*****************************************************************************
#                                                                            #
#    uStreamer - Lightweight and fast MJPEG-HTTP streamer.                   #
#                                                                            #
#    Copyright (C) 2018-2024  Maxim Devaev <mdevaev@gmail.com>               #
#                                                                            #
#    This program is free software: you can redistribute it and/or modify    #
#    it under the terms of the GNU General Public License as published by    #
#    the Free Software Foundation, either version 3 of the License, or       #
#    (at your option) any later version.                                     #
#                                                                            #
#    This program is distributed in the hope that it will be useful,         #
#    but WITHOUT ANY WARRANTY; without even the implied warranty of          #
#    MERCHANTABILITY or FITNESS FOR A PARTICULAR PURPOSE.  See the           #
#    GNU General Public License for more details.                            #
#                                                                            #
#    You should have received a copy of the GNU General Public License       #
#    along with this program.  If not, see <https://www.gnu.org/licenses/>.  #
#                                                                            #
*****************************************************************************/


#include "stream.h"

#include <stdlib.h>
#include <stdint.h>
#include <stdatomic.h>
#include <limits.h>
#include <unistd.h>
#include <errno.h>
#include <assert.h>

#include <pthread.h>

#include "../libs/types.h"
#include "../libs/errors.h"
#include "../libs/tools.h"
#include "../libs/threading.h"
#include "../libs/process.h"
#include "../libs/logging.h"
#include "../libs/ring.h"
#include "../libs/frame.h"
#include "../libs/memsink.h"
#include "../libs/capture.h"
#include "../libs/unjpeg.h"
#include "../libs/fpsi.h"
#ifdef WITH_LIBX264
#	include <x264.h>
#endif

#ifdef WITH_V4P
#	include "../libs/drm/drm.h"
#endif

#include "blank.h"
#include "encoder.h"
#include "workers.h"
#include "m2m.h"
#ifdef WITH_MEDIACODEC
#	include "encoders/android_mediacodec/android_mediacodec.h"
#endif
#ifdef WITH_LIBX264
#	include "encoders/libx264/libx264.h"
#endif
#ifdef WITH_GPIO
#	include "gpio/gpio.h"
#endif


typedef struct {
	pthread_t		tid;
	us_capture_s	*cap;
	us_queue_s		*queue;
	pthread_mutex_t	*mutex;
	atomic_bool		*stop;
} _releaser_context_s;

typedef struct {
	pthread_t	tid;
	us_queue_s	*queue;
	us_stream_s	*stream;
	atomic_bool	*stop;
} _worker_context_s;

static void *_releaser_thread(void *v_ctx);
static void *_jpeg_thread(void *v_ctx);
static void *_raw_thread(void *v_ctx);
static void *_h264_thread(void *v_ctx);
#ifdef WITH_V4P
static void *_drm_thread(void *v_ctx);
#endif

static us_capture_hwbuf_s *_get_latest_hw(us_queue_s *queue);

static bool _stream_has_jpeg_clients_cached(us_stream_s *stream);
static bool _stream_has_any_clients_cached(us_stream_s *stream);
static int _stream_init_loop(us_stream_s *stream);
static void _stream_update_captured_fpsi(us_stream_s *stream, const us_frame_s *frame, bool bump);
#ifdef WITH_V4P
static void _stream_drm_ensure_no_signal(us_stream_s *stream);
#endif
static void _stream_expose_jpeg(us_stream_s *stream, const us_frame_s *frame);
static void _stream_expose_raw(us_stream_s *stream, const us_frame_s *frame);
static void _stream_encode_expose_h264(us_stream_s *stream, const us_frame_s *frame, bool force_key);
static void _stream_check_suicide(us_stream_s *stream);


us_stream_s *us_stream_init(us_capture_s *cap, us_encoder_s *enc) {
	us_stream_http_s *http;
	US_CALLOC(http, 1);
#	ifdef WITH_V4P
	http->drm_fpsi = us_fpsi_init("DRM", true);
#	endif
	http->h264_fpsi = us_fpsi_init("H264", true);
	US_RING_INIT_WITH_ITEMS(http->jpeg_ring, 4, us_frame_init);
	atomic_init(&http->has_clients, false);
	atomic_init(&http->snapshot_requested, 0);
	atomic_init(&http->last_request_ts, 0);
	http->captured_fpsi = us_fpsi_init("STREAM-CAPTURED", true);

	us_stream_runtime_s *run;
	US_CALLOC(run, 1);
	atomic_init(&run->stop, false);
	run->blank = us_blank_init();
	run->http = http;

	us_stream_s *stream;
	US_CALLOC(stream, 1);
	stream->cap = cap;
	stream->enc = enc;
	stream->error_delay = 1;
	stream->h264_bitrate = 5000; // Kbps
	stream->h264_gop = 30;
	stream->run = run;

	us_stream_update_blank(stream, cap); // Init blank
	return stream;
}

void us_stream_update_blank(us_stream_s *stream, const us_capture_s *cap) {
	us_stream_runtime_s *const run = stream->run;
<<<<<<< HEAD
	us_blank_draw(run->blank, "No Capture Device","Please connect capture device", cap->width, cap->height);
=======
	us_blank_draw(run->blank, "< NO LIVE VIDEO >", cap->width, cap->height);
>>>>>>> 472673ea
	us_fpsi_frame_to_meta(run->blank->raw, &run->notify_meta); // Initial "unchanged" meta
	_stream_update_captured_fpsi(stream, run->blank->raw, false);
}

void us_stream_destroy(us_stream_s *stream) {
	us_fpsi_destroy(stream->run->http->captured_fpsi);
	US_RING_DELETE_WITH_ITEMS(stream->run->http->jpeg_ring, us_frame_destroy);
	us_fpsi_destroy(stream->run->http->h264_fpsi);
#	ifdef WITH_V4P
	us_fpsi_destroy(stream->run->http->drm_fpsi);
#	endif
	us_blank_destroy(stream->run->blank);
	free(stream->run->http);
	free(stream->run);
	free(stream);
}

void us_stream_loop(us_stream_s *stream) {
	us_stream_runtime_s *const run = stream->run;
	us_capture_s *const cap = stream->cap;

	atomic_store(&run->http->last_request_ts, us_get_now_monotonic());
	printf("type:%d",stream->enc->type);
	if (stream->h264_sink != NULL ) {
		run->h264_tmp_src = us_frame_init();
		run->h264_dest = us_frame_init();
		run->h264_enc = us_m2m_h264_encoder_init("H264", stream->h264_m2m_path, stream->h264_bitrate, stream->h264_gop);
	}
#ifdef WITH_LIBX264
	if (stream->h264_sink != NULL && stream->enc->type == US_ENCODER_TYPE_LIBX264_VIDEO) {
		us_libx264_encoder_init(&run->libx264_enc, cap->width, cap->height, stream->h264_bitrate, stream->h264_gop, stream->h264_preset);
	}
#endif
#ifdef WITH_MEDIACODEC
	if (stream->h264_sink != NULL && stream->enc->type == US_ENCODER_TYPE_MEDIACODEC_VIDEO) {
		us_android_mediacodec_init(&run->android_bridge_enc, cap->width, cap->height, stream->h264_bitrate, stream->h264_gop);
	}
#endif
	while (!_stream_init_loop(stream)) {
		atomic_bool threads_stop;
		atomic_init(&threads_stop, false);

		pthread_mutex_t release_mutex;
		US_MUTEX_INIT(release_mutex);
		const uint n_releasers = cap->run->n_bufs;
		_releaser_context_s *releasers;
		US_CALLOC(releasers, n_releasers);
		for (uint index = 0; index < n_releasers; ++index) {
			_releaser_context_s *ctx = &releasers[index];
			ctx->cap = cap;
			ctx->queue = us_queue_init(1);
			ctx->mutex = &release_mutex;
			ctx->stop = &threads_stop;
			US_THREAD_CREATE(ctx->tid, _releaser_thread, ctx);
		}

#		define CREATE_WORKER(x_cond, x_ctx, x_thread, x_capacity) \
			_worker_context_s *x_ctx = NULL; \
			if (x_cond) { \
				US_CALLOC(x_ctx, 1); \
				x_ctx->queue = us_queue_init(x_capacity); \
				x_ctx->stream = stream; \
				x_ctx->stop = &threads_stop; \
				US_THREAD_CREATE(x_ctx->tid, (x_thread), x_ctx); \
			}
		CREATE_WORKER(true, jpeg_ctx, _jpeg_thread, cap->run->n_bufs);
		CREATE_WORKER((stream->raw_sink != NULL), raw_ctx, _raw_thread, 2);
		CREATE_WORKER((stream->h264_sink != NULL), h264_ctx, _h264_thread, cap->run->n_bufs);
#		ifdef WITH_V4P
		CREATE_WORKER((stream->drm != NULL), drm_ctx, _drm_thread, cap->run->n_bufs); // cppcheck-suppress assertWithSideEffect
#		endif
#		undef CREATE_WORKER

		US_LOG_INFO("Capturing ...");

		uint slowdown_count = 0;
		while (!atomic_load(&run->stop) && !atomic_load(&threads_stop)) {
			us_capture_hwbuf_s *hw;
			switch (us_capture_hwbuf_grab(cap, &hw)) {
				case 0 ... INT_MAX: break; // Grabbed buffer number
				case US_ERROR_NO_DATA: continue; // Broken frame
				default: goto close; // Any error
			}

			_stream_update_captured_fpsi(stream, &hw->raw, true);

#			ifdef WITH_GPIO
			us_gpio_set_stream_online(true);
#			endif

#			define QUEUE_HW(x_ctx) if (x_ctx != NULL) { \
					us_capture_hwbuf_incref(hw); \
					us_queue_put(x_ctx->queue, hw, 0); \
				}
			QUEUE_HW(jpeg_ctx);
			QUEUE_HW(raw_ctx);
			QUEUE_HW(h264_ctx);
#			ifdef WITH_V4P
			QUEUE_HW(drm_ctx);
#			endif
#			undef QUEUE_HW
			us_queue_put(releasers[hw->buf.index].queue, hw, 0); // Plan to release

			// Мы не обновляем здесь состояние синков, потому что это происходит внутри обслуживающих их потоков
			_stream_check_suicide(stream);
			if (stream->slowdown && !_stream_has_any_clients_cached(stream)) {
				usleep(100 * 1000);
				slowdown_count = (slowdown_count + 1) % 10;
				if (slowdown_count > 0) {
					continue;
				}
			}
		}

	close:
		atomic_store(&threads_stop, true);

#		define DELETE_WORKER(x_ctx) if (x_ctx != NULL) { \
				US_THREAD_JOIN(x_ctx->tid); \
				us_queue_destroy(x_ctx->queue); \
				free(x_ctx); \
			}
#		ifdef WITH_V4P
		DELETE_WORKER(drm_ctx);
#		endif
		DELETE_WORKER(h264_ctx);
		DELETE_WORKER(raw_ctx);
		DELETE_WORKER(jpeg_ctx);
#		undef DELETE_WORKER

		for (uint index = 0; index < n_releasers; ++index) {
			US_THREAD_JOIN(releasers[index].tid);
			us_queue_destroy(releasers[index].queue);
		}
		free(releasers);
		US_MUTEX_DESTROY(release_mutex);

		atomic_store(&threads_stop, false);

		us_encoder_close(stream->enc);
		us_capture_close(cap);

		if (!atomic_load(&run->stop)) {
			US_SEP_INFO('=');
		}
	}

	US_DELETE(run->h264_enc, us_m2m_encoder_destroy);
#ifdef WITH_MEDIACODEC
	if (stream->h264_sink != NULL && stream->enc->type == US_ENCODER_TYPE_MEDIACODEC_VIDEO) us_android_mediacodec_destroy(&run->android_bridge_enc);
#endif
#ifdef WITH_LIBX264
	if (stream->h264_sink != NULL && stream->enc->type == US_ENCODER_TYPE_LIBX264_VIDEO) us_libx264_encoder_destroy(&run->libx264_enc);
#endif
	US_DELETE(run->h264_tmp_src, us_frame_destroy);
	US_DELETE(run->h264_dest, us_frame_destroy);
}

void us_stream_loop_break(us_stream_s *stream) {
	atomic_store(&stream->run->stop, true);
}

static void *_releaser_thread(void *v_ctx) {
	US_THREAD_SETTLE("str_rel")
	_releaser_context_s *ctx = v_ctx;

	while (!atomic_load(ctx->stop)) {
		us_capture_hwbuf_s *hw;
		if (us_queue_get(ctx->queue, (void**)&hw, 0.1) < 0) {
			continue;
		}

		while (atomic_load(&hw->refs) > 0) {
			if (atomic_load(ctx->stop)) {
				goto done;
			}
			usleep(5 * 1000);
		}

		US_MUTEX_LOCK(*ctx->mutex);
		const int released = us_capture_hwbuf_release(ctx->cap, hw);
		US_MUTEX_UNLOCK(*ctx->mutex);
		if (released < 0) {
			goto done;
		}
	}

done:
	atomic_store(ctx->stop, true); // Stop all other guys on error
	return NULL;
}

static void *_jpeg_thread(void *v_ctx) {
	US_THREAD_SETTLE("str_jpeg")
	_worker_context_s *ctx = v_ctx;
	us_stream_s *stream = ctx->stream;

	ldf grab_after_ts = 0;
	uint fluency_passed = 0;

	while (!atomic_load(ctx->stop)) {
		us_worker_s *const wr = us_workers_pool_wait(stream->enc->run->pool);
		us_encoder_job_s *const job = wr->job;

		if (job->hw != NULL) {
			us_capture_hwbuf_decref(job->hw);
			job->hw = NULL;
			if (wr->job_failed) {
				// pass
			} else if (wr->job_timely) {
				_stream_expose_jpeg(stream, job->dest);
				if (atomic_load(&stream->run->http->snapshot_requested) > 0) { // Process real snapshots
					atomic_fetch_sub(&stream->run->http->snapshot_requested, 1);
				}
				US_LOG_PERF("JPEG: ##### Encoded JPEG exposed; worker=%s, latency=%.3Lf",
					wr->name, us_get_now_monotonic() - job->dest->grab_ts);
			} else {
				US_LOG_PERF("JPEG: ----- Encoded JPEG dropped; worker=%s", wr->name);
			}
		}

		us_capture_hwbuf_s *hw = _get_latest_hw(ctx->queue);
		if (hw == NULL) {
			continue;
		}

		const bool update_required = (stream->jpeg_sink != NULL && us_memsink_server_check(stream->jpeg_sink, NULL));
		if (!update_required && !_stream_has_jpeg_clients_cached(stream)) {
			US_LOG_VERBOSE("JPEG: Passed encoding because nobody is watching");
			us_capture_hwbuf_decref(hw);
			continue;
		}

		const ldf now_ts = us_get_now_monotonic();
		if (now_ts < grab_after_ts) {
			fluency_passed += 1;
			US_LOG_VERBOSE("JPEG: Passed %u frames for fluency: now=%.03Lf, grab_after=%.03Lf",
				fluency_passed, now_ts, grab_after_ts);
			us_capture_hwbuf_decref(hw);
			continue;
		}
		fluency_passed = 0;

		const ldf fluency_delay = us_workers_pool_get_fluency_delay(stream->enc->run->pool, wr);
		grab_after_ts = now_ts + fluency_delay;
		US_LOG_VERBOSE("JPEG: Fluency: delay=%.03Lf, grab_after=%.03Lf", fluency_delay, grab_after_ts);

		job->hw = hw;
		us_workers_pool_assign(stream->enc->run->pool, wr);
		US_LOG_DEBUG("JPEG: Assigned new frame in buffer=%d to worker=%s", hw->buf.index, wr->name);
	}
	return NULL;
}

static void *_raw_thread(void *v_ctx) {
	US_THREAD_SETTLE("str_raw");
	_worker_context_s *ctx = v_ctx;

	while (!atomic_load(ctx->stop)) {
		us_capture_hwbuf_s *hw = _get_latest_hw(ctx->queue);
		if (hw == NULL) {
			continue;
		}

		if (us_memsink_server_check(ctx->stream->raw_sink, NULL)) {
			us_memsink_server_put(ctx->stream->raw_sink, &hw->raw, false);
		} else {
			US_LOG_VERBOSE("RAW: Passed publishing because nobody is watching");
		}
		us_capture_hwbuf_decref(hw);
	}
	return NULL;
}

static void *_h264_thread(void *v_ctx) {
	US_THREAD_SETTLE("str_h264");
	_worker_context_s *ctx = v_ctx;
	us_stream_s *stream = ctx->stream;

	ldf grab_after_ts = 0;
	while (!atomic_load(ctx->stop)) {
		us_capture_hwbuf_s *hw = _get_latest_hw(ctx->queue);
		if (hw == NULL) {
			continue;
		}

		if (!us_memsink_server_check(stream->h264_sink, NULL)) {
			US_LOG_VERBOSE("H264: Passed encoding because nobody is watching");
			goto decref;
		}
		if (hw->raw.grab_ts < grab_after_ts) {
			US_LOG_DEBUG("H264: Passed encoding for FPS limit");
			goto decref;
		}

		_stream_encode_expose_h264(ctx->stream, &hw->raw, false);

		// M2M-енкодер увеличивает задержку на 100 милисекунд при 1080p, если скормить ему больше 30 FPS.
		// Поэтому у нас есть два режима: 60 FPS для маленьких видео и 30 для 1920x1080(1200).
		// Следующй фрейм захватывается не раньше, чем это требуется по FPS, минус небольшая
		// погрешность (если захват неравномерный) - немного меньше 1/60, и примерно треть от 1/30.
		const uint fps_limit = stream->run->h264_enc->run->fps_limit;
		if (fps_limit > 0) {
			const ldf frame_interval = (ldf)1 / fps_limit;
			grab_after_ts = hw->raw.grab_ts + frame_interval - 0.01;
		}

	decref:
		us_capture_hwbuf_decref(hw);
	}
	return NULL;
}

#ifdef WITH_V4P
static void *_drm_thread(void *v_ctx) {
	US_THREAD_SETTLE("str_drm");
	_worker_context_s *ctx = v_ctx;
	us_stream_s *stream = ctx->stream;

	// Close previously opened DRM for a stub
	us_drm_close(stream->drm);

	us_capture_hwbuf_s *prev_hw = NULL;
	while (!atomic_load(ctx->stop)) {
#		define CHECK(x_arg) if ((x_arg) < 0) { goto close; }
#		define SLOWDOWN { \
				const ldf m_next_ts = us_get_now_monotonic() + 1; \
				while (!atomic_load(ctx->stop) && us_get_now_monotonic() < m_next_ts) { \
					us_capture_hwbuf_s *m_pass_hw = _get_latest_hw(ctx->queue); \
					if (m_pass_hw != NULL) { \
						us_capture_hwbuf_decref(m_pass_hw); \
					} \
				} \
			}

		CHECK(us_drm_open(stream->drm, ctx->stream->cap));

		while (!atomic_load(ctx->stop)) {
			CHECK(us_drm_wait_for_vsync(stream->drm));
			US_DELETE(prev_hw, us_capture_hwbuf_decref);

			us_capture_hwbuf_s *hw = _get_latest_hw(ctx->queue);
			if (hw == NULL) {
				continue;
			}

			if (stream->drm->run->opened == 0) {
				CHECK(us_drm_expose_dma(stream->drm, hw));
				prev_hw = hw;
				us_fpsi_meta_s meta = {.online = true}; // Online means live video
				us_fpsi_update(stream->run->http->drm_fpsi, true, &meta);
				continue;
			}

			CHECK(us_drm_expose_stub(stream->drm, stream->drm->run->opened, ctx->stream->cap));
			us_capture_hwbuf_decref(hw);

			us_fpsi_meta_s meta = {.online = false};
			us_fpsi_update(stream->run->http->drm_fpsi, true, &meta);

			SLOWDOWN;
		}

	close:
		us_drm_close(stream->drm);
		US_DELETE(prev_hw, us_capture_hwbuf_decref);
		us_fpsi_meta_s meta = {.online = false};
		us_fpsi_update(stream->run->http->drm_fpsi, false, &meta);
		SLOWDOWN;

#		undef SLOWDOWN
#		undef CHECK
	}
	return NULL;
}
#endif

static us_capture_hwbuf_s *_get_latest_hw(us_queue_s *queue) {
	us_capture_hwbuf_s *hw;
	if (us_queue_get(queue, (void**)&hw, 0.1) < 0) {
		return NULL;
	}
	while (!us_queue_is_empty(queue)) { // Берем только самый свежий кадр
		us_capture_hwbuf_decref(hw);
		assert(!us_queue_get(queue, (void**)&hw, 0));
	}
	return hw;
}

static bool _stream_has_jpeg_clients_cached(us_stream_s *stream) {
	const us_stream_runtime_s *const run = stream->run;
	return (
		atomic_load(&run->http->has_clients)
		|| (atomic_load(&run->http->snapshot_requested) > 0)
		|| (stream->jpeg_sink != NULL && atomic_load(&stream->jpeg_sink->has_clients))
	);
}

static bool _stream_has_any_clients_cached(us_stream_s *stream) {
	return (
		_stream_has_jpeg_clients_cached(stream)
		|| (stream->h264_sink != NULL && atomic_load(&stream->h264_sink->has_clients))
		|| (stream->raw_sink != NULL && atomic_load(&stream->raw_sink->has_clients))
#		ifdef WITH_V4P
		|| (stream->drm != NULL)
#		endif
	);
}

static int _stream_init_loop(us_stream_s *stream) {
	us_stream_runtime_s *const run = stream->run;

	int once = 0;
	while (!atomic_load(&stream->run->stop)) {
		const char *blank_reason = "< NO LIVE VIDEO >";

#		ifdef WITH_GPIO
		us_gpio_set_stream_online(false);
#		endif

		// Флаги has_clients у синков не обновляются сами по себе, поэтому обновим их
		// на каждой итерации старта стрима. После старта этим будут заниматься воркеры.
#		define UPDATE_SINK(x_sink) if (x_sink != NULL) { us_memsink_server_check(x_sink, NULL); }
		UPDATE_SINK(stream->jpeg_sink);
		UPDATE_SINK(stream->raw_sink);
		UPDATE_SINK(stream->h264_sink);
#		undef UPDATE_SINK

		_stream_check_suicide(stream);

		stream->cap->dma_export = (
			stream->enc->type == US_ENCODER_TYPE_M2M_VIDEO
			|| stream->enc->type == US_ENCODER_TYPE_M2M_IMAGE
			|| stream->h264_sink != NULL
#			ifdef WITH_V4P
			|| stream->drm != NULL
#			endif
		);
		switch (us_capture_open(stream->cap)) {
			case 0: break;
			case US_ERROR_NO_DEVICE:
				blank_reason = (
					"< NO CAPTURE DEVICE >\n \n"
					"  Possible reasons:  \n \n"
					"  - Device unplugged \n \n"
					"  - Bad config       \n \n"
					"  - Malfunction      "
				);
				goto silent_error;
			case US_ERROR_NO_CABLE:
				blank_reason = (
					"< NO VIDEO SOURCE >\n \n"
					" Possible reasons: \n \n"
					" - Source is off   \n \n"
					" - Cable problems  "
				);
				goto silent_error;
			case US_ERROR_NO_SIGNAL:
				blank_reason = (
					"< NO SIGNAL DETECTED >\n \n"
					"   Possible reasons:  \n \n"
                    "   - Video suspended  \n \n"
					"   - Cable problems   "
				);
				goto silent_error;
			case US_ERROR_NO_SYNC:
				blank_reason = (
					"< NO SYNC WITH SIGNAL >\n \n"
					"   Possible reasons:   \n \n"
					"   - Source is crazy   \n \n"
					"   - Cable problems    "
				);
				goto silent_error;
			case US_ERROR_NO_LANES:
				blank_reason = (
					"< UNSUPPORTED SIGNAL TIMINGS >\n \n"
					"      Possible reasons:       \n \n"
					"    - Too high frequency      \n \n"
					"    - Source ignores EDID     \n \n"
					"    - Invalid EDID            "
				);
				goto verbose_error;
			default:
				goto verbose_error;
		}
		us_encoder_open(stream->enc, stream->cap);
		return 0;

	silent_error:
		if (!stream->exit_on_device_error) {
			US_ONCE({ US_LOG_INFO("Waiting for the capture device ..."); });
		}
		goto offline_and_retry;

	verbose_error:
		once = 0;
		goto offline_and_retry;

	offline_and_retry:
		if (stream->exit_on_device_error) {
			US_LOG_INFO("Device error, exiting ...");
			us_process_suicide();
		}
		for (uint count = 0; count < stream->error_delay * 10; ++count) {
			if (atomic_load(&run->stop)) {
				break;
			}
			if (count % 10 == 0) {
				// Каждую секунду повторяем blank
				uint width = stream->cap->run->width;
				uint height = stream->cap->run->height;
				if (width == 0 || height == 0) {
					width = stream->cap->width;
					height = stream->cap->height;
				}
<<<<<<< HEAD
				us_blank_draw(run->blank, "No Capture Device","Please connect capture device", width, height);
=======
				us_blank_draw(run->blank, blank_reason, width, height);
>>>>>>> 472673ea

				_stream_update_captured_fpsi(stream, run->blank->raw, false);
				_stream_expose_jpeg(stream, run->blank->jpeg);
				_stream_expose_raw(stream, run->blank->raw);
				_stream_encode_expose_h264(stream, run->blank->raw, true);

#				ifdef WITH_V4P
				_stream_drm_ensure_no_signal(stream);
#				endif
			}
			usleep(100 * 1000);
		}
	}
	return -1;
}

static void _stream_update_captured_fpsi(us_stream_s *stream, const us_frame_s *frame, bool bump) {
	us_stream_runtime_s *const run = stream->run;

	us_fpsi_meta_s meta = {0};
	us_fpsi_frame_to_meta(frame, &meta);
	us_fpsi_update(run->http->captured_fpsi, bump, &meta);

	if (stream->notify_parent && memcmp(&run->notify_meta, &meta, sizeof(us_fpsi_meta_s))) {
		memcpy(&run->notify_meta, &meta, sizeof(us_fpsi_meta_s));
		us_process_notify_parent();
	}
}

#ifdef WITH_V4P
static void _stream_drm_ensure_no_signal(us_stream_s *stream) {
	if (stream->drm == NULL) {
		return;
	}

	const us_fpsi_meta_s meta = {.online = false};
	if (stream->drm->run->opened <= 0) {
		us_drm_close(stream->drm);
		if (us_drm_open(stream->drm, NULL) < 0) {
			goto close;
		}
	}
	if (us_drm_ensure_no_signal(stream->drm) < 0) {
		goto close;
	}
	us_fpsi_update(stream->run->http->drm_fpsi, true, &meta);
	return;

close:
	us_fpsi_update(stream->run->http->drm_fpsi, false, &meta);
	us_drm_close(stream->drm);
}
#endif

static void _stream_expose_jpeg(us_stream_s *stream, const us_frame_s *frame) {
	us_stream_runtime_s *const run = stream->run;
	int ri;
	while ((ri = us_ring_producer_acquire(run->http->jpeg_ring, 0)) < 0) {
		if (atomic_load(&run->stop)) {
			return;
		}
	}
	us_frame_s *const dest = run->http->jpeg_ring->items[ri];
	us_frame_copy(frame, dest);
	us_ring_producer_release(run->http->jpeg_ring, ri);
	if (stream->jpeg_sink != NULL) {
		us_memsink_server_put(stream->jpeg_sink, dest, NULL);
	}
}

static void _stream_expose_raw(us_stream_s *stream, const us_frame_s *frame) {
	if (stream->raw_sink != NULL) {
		us_memsink_server_put(stream->raw_sink, frame, NULL);
	}
}

static void _stream_encode_expose_h264(us_stream_s *stream, const us_frame_s *frame, bool force_key) {
	if (stream->h264_sink == NULL) {
		return;
	}
	us_stream_runtime_s *run = stream->run;

	us_fpsi_meta_s meta = {.online = false};
	if (us_is_jpeg(frame->format)) {
		if (us_unjpeg(frame, run->h264_tmp_src, true) < 0) {
			goto done;
		}
		frame = run->h264_tmp_src;
	}
	if (run->h264_key_requested) {
		US_LOG_VERBOSE("H264: Requested keyframe by a sink client");
		run->h264_key_requested = false;
		force_key = true;
	}

#if !defined(WITH_LIBX264) && !defined(WITH_MEDIACODEC)
if (!us_m2m_encoder_compress(run->h264_enc, frame, run->h264_dest, force_key)) {
	meta.online = !us_memsink_server_put(stream->h264_sink, run->h264_dest, &run->h264_key_requested);
}
#else
	if (
		#if defined(WITH_LIBX264)
			stream->enc->type != US_ENCODER_TYPE_LIBX264_VIDEO &&
		#endif
		#if defined(WITH_MEDIACODEC)
			stream->enc->type != US_ENCODER_TYPE_MEDIACODEC_VIDEO &&
		#endif
		!us_m2m_encoder_compress(run->h264_enc, frame, run->h264_dest, force_key)) {
		meta.online = !us_memsink_server_put(stream->h264_sink, run->h264_dest, &run->h264_key_requested);
	}

#ifdef WITH_LIBX264
	else if (stream->enc->type == US_ENCODER_TYPE_LIBX264_VIDEO && 
				!us_libx264_encoder_compress(&run->libx264_enc, frame, run->h264_dest, force_key)) {
		meta.online = !us_memsink_server_put(stream->h264_sink, run->h264_dest, &run->h264_key_requested);
	}
#endif

#ifdef WITH_MEDIACODEC
	else if (stream->enc->type == US_ENCODER_TYPE_MEDIACODEC_VIDEO && 
				!us_android_mediacodec_compress(&run->android_bridge_enc, frame, run->h264_dest, force_key)) {
		meta.online = !us_memsink_server_put(stream->h264_sink, run->h264_dest, &run->h264_key_requested);
	}
#endif
#endif


done:
	us_fpsi_update(run->http->h264_fpsi, meta.online, &meta);
}

static void _stream_check_suicide(us_stream_s *stream) {
	if (stream->exit_on_no_clients == 0) {
		return;
	}
	us_stream_runtime_s *const run = stream->run;

	const ldf now_ts = us_get_now_monotonic();
	const ull http_last_request_ts = atomic_load(&run->http->last_request_ts); // Seconds
	if (_stream_has_any_clients_cached(stream)) {
		atomic_store(&run->http->last_request_ts, now_ts);
	} else if (http_last_request_ts + stream->exit_on_no_clients < now_ts) {
		US_LOG_INFO("No requests or HTTP/sink clients found in last %u seconds, exiting ...",
			stream->exit_on_no_clients);
		us_process_suicide();
		atomic_store(&run->http->last_request_ts, now_ts);
	}
}<|MERGE_RESOLUTION|>--- conflicted
+++ resolved
@@ -139,11 +139,7 @@
 
 void us_stream_update_blank(us_stream_s *stream, const us_capture_s *cap) {
 	us_stream_runtime_s *const run = stream->run;
-<<<<<<< HEAD
-	us_blank_draw(run->blank, "No Capture Device","Please connect capture device", cap->width, cap->height);
-=======
 	us_blank_draw(run->blank, "< NO LIVE VIDEO >", cap->width, cap->height);
->>>>>>> 472673ea
 	us_fpsi_frame_to_meta(run->blank->raw, &run->notify_meta); // Initial "unchanged" meta
 	_stream_update_captured_fpsi(stream, run->blank->raw, false);
 }
@@ -659,11 +655,7 @@
 					width = stream->cap->width;
 					height = stream->cap->height;
 				}
-<<<<<<< HEAD
-				us_blank_draw(run->blank, "No Capture Device","Please connect capture device", width, height);
-=======
 				us_blank_draw(run->blank, blank_reason, width, height);
->>>>>>> 472673ea
 
 				_stream_update_captured_fpsi(stream, run->blank->raw, false);
 				_stream_expose_jpeg(stream, run->blank->jpeg);
