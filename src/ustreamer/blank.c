/*****************************************************************************
#                                                                            #
#    uStreamer - Lightweight and fast MJPEG-HTTP streamer.                   #
#                                                                            #
#    Copyright (C) 2018-2024  Maxim Devaev <mdevaev@gmail.com>               #
#                                                                            #
#    This program is free software: you can redistribute it and/or modify    #
#    it under the terms of the GNU General Public License as published by    #
#    the Free Software Foundation, either version 3 of the License, or       #
#    (at your option) any later version.                                     #
#                                                                            #
#    This program is distributed in the hope that it will be useful,         #
#    but WITHOUT ANY WARRANTY; without even the implied warranty of          #
#    MERCHANTABILITY or FITNESS FOR A PARTICULAR PURPOSE.  See the           #
#    GNU General Public License for more details.                            #
#                                                                            #
#    You should have received a copy of the GNU General Public License       #
#    along with this program.  If not, see <https://www.gnu.org/licenses/>.  #
#                                                                            #
*****************************************************************************/


#include "blank.h"

#include "../libs/types.h"
#include "../libs/tools.h"
#include "../libs/frame.h"
#include "../libs/frametext.h"

#include "encoders/cpu/encoder.h"


us_blank_s *us_blank_init(void) {
	us_blank_s *blank;
	US_CALLOC(blank, 1);
	blank->ft = us_frametext_init();
	blank->raw = blank->ft->frame;
	blank->jpeg = us_frame_init();
<<<<<<< HEAD
	us_blank_draw(blank, "No Capture Device","Please connect capture device", 640, 480);
=======
	us_blank_draw(blank, "< NO LIVE VIDEO >", 640, 480);
>>>>>>> 472673ea
	return blank;
}

void us_blank_draw(us_blank_s *blank, const char *text1, const char *text2, uint width, uint height) {
	us_frametext_draw(blank->ft, text1, text2, width, height);
	us_cpu_encoder_compress(blank->raw, blank->jpeg, 95);
}

void us_blank_destroy(us_blank_s *blank) {
	us_frame_destroy(blank->jpeg);
	us_frametext_destroy(blank->ft);
	free(blank);
}<|MERGE_RESOLUTION|>--- conflicted
+++ resolved
@@ -36,16 +36,12 @@
 	blank->ft = us_frametext_init();
 	blank->raw = blank->ft->frame;
 	blank->jpeg = us_frame_init();
-<<<<<<< HEAD
-	us_blank_draw(blank, "No Capture Device","Please connect capture device", 640, 480);
-=======
 	us_blank_draw(blank, "< NO LIVE VIDEO >", 640, 480);
->>>>>>> 472673ea
 	return blank;
 }
 
-void us_blank_draw(us_blank_s *blank, const char *text1, const char *text2, uint width, uint height) {
-	us_frametext_draw(blank->ft, text1, text2, width, height);
+void us_blank_draw(us_blank_s *blank, const char *text, uint width, uint height) {
+	us_frametext_draw(blank->ft, text, width, height);
 	us_cpu_encoder_compress(blank->raw, blank->jpeg, 95);
 }
 
